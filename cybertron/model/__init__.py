--- conflicted
+++ resolved
@@ -25,15 +25,12 @@
 
 from typing import Union
 from mindspore.nn import Cell
-<<<<<<< HEAD
-=======
 
 import os
 path = os.getenv('MINDSPONGE_HOME')
 if path:
     import sys
     sys.path.insert(0, path)
->>>>>>> 2b9f54ea
 from sponge.function import Units
 
 from .model import MolecularGNN, _MODEL_BY_KEY
