# Copyright 2021-2023 @ Shenzhen Bay Laboratory &
#                       Peking University &
#                       Huawei Technologies Co., Ltd
#
# This code is a part of Cybertron package.
#
# The Cybertron is open-source software based on the AI-framework:
# MindSpore (https://www.mindspore.cn/)
#
# Licensed under the Apache License, Version 2.0 (the "License");
# you may not use this file except in compliance with the License.
# You may obtain a copy of the License at
#
# http://www.apache.org/licenses/LICENSE-2.0
#
# Unless required by applicable law or agreed to in writing, software
# distributed under the License is distributed on an "AS IS" BASIS,
# WITHOUT WARRANTIES OR CONDITIONS OF ANY KIND, either express or implied.
# See the License for the specific language governing permissions and
# limitations under the License.
# ============================================================================
"""
Deep molecular model
"""

from typing import Union, List

import mindspore as ms
from mindspore.nn import Cell, CellList
from mindspore import Tensor
from mindspore.ops import functional as F

<<<<<<< HEAD
=======
import os
path = os.getenv('MINDSPONGE_HOME')
if path:
    import sys
    sys.path.insert(0, path)
from sponge.function import concat_last_dim
>>>>>>> 2b9f54ea
from sponge.function import get_integer, get_ms_array, get_arguments

from .model import MolecularGNN, _model_register
from ..interaction import Interaction, NeuralInteractionUnit
from ..filter import ResFilter


@_model_register('molct')
class MolCT(MolecularGNN):
    r"""Molecular Configuration Transformer (MolCT) Model

    Reference:

        Zhang, J.; Zhou, Y.; Lei, Y.-K.; Yang, Y. I.; Gao, Y. Q.,
        Molecular CT: unifying geometry and representation learning for molecules at different scales [J/OL].
        arXiv preprint, 2020: arXiv:2012.11816 [2020-12-22]. https://arxiv.org/abs/2012.11816

    Args:

        dim_feature (int):          Dimension of atomic representation. Default: 128

        n_interaction (int):        Number of interaction layers. Default: 3

        n_heads (int):              Number of heads in multi-head attention. Default: 8

        max_cycles (int):           Maximum number of cycles of the adapative computation time (ACT).
                                    Default: 10

        activation (Cell):          Activation function. Default: 'silu'

        coupled_interaction (bool): Whether to use coupled (shared) interaction layer. Default: False

        fixed_cycles (bool):        Whether to use the fixed cycle number to do ACT. Default: False

        use_feed_forward (bool):    Whether to use feed forward after multi-head attention. Default: False

        act_threshold (float):      Threshold of adapative computation time. Default: 0.9

    Symbols:

        B:  Number of simulation walker.

        A:  Number of atoms in system.

        N:  Number of neighbour atoms.

        D:  Dimension of position coordinates, usually is 3.

        K:  Number of basis functions in RBF.

        F:  Feature dimension of representation.

    """

    def __init__(self,
                 dim_feature: int = 128,
                 dim_edge_emb: int = None,
                 interaction: Union[Interaction, List[Interaction]] = None,
                 n_interaction: int = 3,
                 activation: Union[Cell, str] = 'silu',
                 open_act: bool = False,
                 n_heads: int = 8,
                 max_cycles: int = 10,
                 coupled_interaction: bool = False,
                 fixed_cycles: bool = False,
                 use_feed_forward: bool = False,
                 act_threshold: float = 0.9,
                 **kwargs
                 ):

        super().__init__(
            dim_node_rep=dim_feature,
            dim_edge_rep=dim_feature,
            n_interaction=n_interaction,
            interaction=interaction,
            activation=activation,
            coupled_interaction=coupled_interaction,
            dim_node_emb=dim_feature,
            dim_edge_emb=dim_edge_emb,
        )
        self._kwargs = get_arguments(locals(), kwargs)

        self.open_act = open_act
        self.max_cycles = 1
        if self.open_act:
            self.max_cycles = get_integer(max_cycles)

        self.n_heads = get_integer(n_heads)
        self.use_feed_forward = use_feed_forward
        self.fixed_cycles = fixed_cycles
        self.act_threshold = get_ms_array(act_threshold, ms.float32)

        self.dim_feature = get_integer(dim_feature)

        self.filter_net = None
        if self.dim_edge_emb is not None:
            self.filter_net = ResFilter(self.dim_edge_emb, self.dim_feature, self.activation)
            if self.interaction is None:
                self.build_interaction()

        self.default_embedding = self.get_default_embedding('molct')

    def build_interaction(self):
        if self.dim_edge_emb is None:
            raise ValueError('Cannot build interaction without `dim_edge_emb`. '
                             'Please use `set_embedding_dimension` at first.')

        if self.coupled_interaction:
            self.interaction = CellList(
                [
                    NeuralInteractionUnit(
                        dim_feature=self.dim_feature,
                        n_heads=self.n_heads,
                        max_cycles=self.max_cycles,
                        activation=self.activation,
                        fixed_cycles=self.fixed_cycles,
                        use_feed_forward=self.use_feed_forward,
                        act_threshold=self.act_threshold,
                    )
                ]
                * self.n_interaction
            )
        else:
            self.interaction = CellList(
                [
                    NeuralInteractionUnit(
                        dim_feature=self.dim_feature,
                        n_heads=self.n_heads,
                        max_cycles=self.max_cycles,
                        activation=self.activation,
                        fixed_cycles=self.fixed_cycles,
                        use_feed_forward=self.use_feed_forward,
                        act_threshold=self.act_threshold,
                    )
                    for _ in range(self.n_interaction)
                ]
            )

    def set_dimension(self, dim_node_emb: int, dim_edge_emb: int):
        """check and set dimension of embedding vectors"""
        super().set_dimension(dim_node_emb, dim_edge_emb)
        if self.filter_net is None:
            self.filter_net = ResFilter(self.dim_edge_emb, self.dim_feature, self.activation)
        return self

    def construct(self,
                  node_emb: Tensor,
                  node_mask: Tensor = None,
                  edge_emb: Tensor = None,
                  edge_mask: Tensor = None,
                  edge_cutoff: Tensor = None,
                  **kwargs
                  ):

        # (B, A, A)
        diagonal = F.logical_and(node_mask.expand_dims(-1), node_mask.expand_dims(-2))

        # (B, A, A)
        edge_mask = F.logical_or(edge_mask, diagonal)

        node_vec = node_emb
        edge_vec = self.filter_net(edge_emb)
        for i in range(len(self.interaction)):
            node_vec, edge_vec = self.interaction[i](
                node_vec=node_vec,
                node_emb=node_emb,
                node_mask=node_mask,
                edge_vec=edge_vec,
                edge_emb=edge_emb,
                edge_mask=edge_mask,
                edge_cutoff=edge_cutoff,
            )

        return node_vec, edge_vec<|MERGE_RESOLUTION|>--- conflicted
+++ resolved
@@ -30,15 +30,12 @@
 from mindspore import Tensor
 from mindspore.ops import functional as F
 
-<<<<<<< HEAD
-=======
 import os
 path = os.getenv('MINDSPONGE_HOME')
 if path:
     import sys
     sys.path.insert(0, path)
 from sponge.function import concat_last_dim
->>>>>>> 2b9f54ea
 from sponge.function import get_integer, get_ms_array, get_arguments
 
 from .model import MolecularGNN, _model_register
