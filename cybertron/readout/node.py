--- conflicted
+++ resolved
@@ -31,14 +31,11 @@
 from mindspore.numpy import count_nonzero
 from mindspore.ops import functional as F
 
-<<<<<<< HEAD
-=======
 import os
 path = os.getenv('MINDSPONGE_HOME')
 if path:
     import sys
     sys.path.insert(0, path)
->>>>>>> 2b9f54ea
 from sponge.function import get_integer, get_arguments
 
 from .readout import Readout, _readout_register
