# Copyright 2021-2023 @ Shenzhen Bay Laboratory &
#                       Peking University &
#                       Huawei Technologies Co., Ltd
#
# This code is a part of Cybertron package.
#
# The Cybertron is open-source software based on the AI-framework:
# MindSpore (https://www.mindspore.cn/)
#
# Licensed under the Apache License, Version 2.0 (the "License");
# you may not use this file except in compliance with the License.
# You may obtain a copy of the License at
#
# http://www.apache.org/licenses/LICENSE-2.0
#
# Unless required by applicable law or agreed to in writing, software
# distributed under the License is distributed on an "AS IS" BASIS,
# WITHOUT WARRANTIES OR CONDITIONS OF ANY KIND, either express or implied.
# See the License for the specific language governing permissions and
# limitations under the License.
# ============================================================================
"""
Interaction layers
"""

from typing import Union, Tuple

from mindspore import Tensor
from mindspore.nn import Cell
from mindspore.ops import functional as F

<<<<<<< HEAD
from sponge.function import get_integer, get_arguments
=======
import os
path = os.getenv('MINDSPONGE_HOME')
if path:
    import sys
    sys.path.insert(0, path)
from sponge.function import get_integer, gather_vector, get_arguments
>>>>>>> 2b9f54ea

from .interaction import Interaction, _interaction_register
from ..layer import Dense, MLP
from ..base import Aggregate
from ..filter import DenseFilter


@_interaction_register('schnet')
class SchNetInteraction(Interaction):
    r"""Interaction layer of SchNet.

    Args:

        dim_feature (int):          Feature dimension.

        dim_filter (int):           Dimension of filter network.

        filter_net (Cell):          Filter network for distance

        activation (Cell):          Activation function. Default: 'ssp'

        normalize_filter (bool):    Whether to nomalize filter network. Default: False

    """

    def __init__(self,
                 dim_feature: int,
                 dim_edge_emb: int,
                 dim_filter: int,
                 activation: Union[Cell, str] = 'ssp',
                 normalize_filter: bool = False,
                 **kwargs,
                 ):

        super().__init__(
            dim_node_rep=dim_feature,
            dim_edge_rep=dim_feature,
            dim_node_emb=dim_feature,
            dim_edge_emb=dim_edge_emb,
            activation=activation,
        )
        self._kwargs = get_arguments(locals(), kwargs)

        self.dim_filter = get_integer(dim_filter)
        if dim_filter is None:
            self.dim_filter = self.dim_edge_rep

        # (..., K) -> (..., W)
        self.filter_net = DenseFilter(dim_in=self.dim_edge_emb, dim_out=self.dim_filter,
                                      activation=activation)

        # (..., F) -> (..., W)
        self.atomwise_bc = Dense(self.dim_node_emb, self.dim_filter)
        # (..., W) -> (..., F)
        self.atomwise_ac = MLP(self.dim_filter, self.dim_node_rep, [self.dim_node_rep],
                               activation=activation, use_last_activation=False)

        self.agg = Aggregate(axis=-2, mean=normalize_filter)

    def print_info(self, num_retraction: int = 6, num_gap: int = 3, char: str = '-'):
        ret = char * num_retraction
        gap = char * num_gap
        print(ret+gap+' Feature dimension: ' + str(self.dim_node_rep))
        print(ret+gap+' Activation function: ' + self.activation.cls_name)
        return self

    def construct(self,
                  node_vec: Tensor,
                  node_emb: Tensor,
                  node_mask: Tensor,
                  edge_vec: Tensor,
                  edge_emb: Tensor,
                  edge_mask: Tensor = None,
                  edge_cutoff: Tensor = None,
                  **kwargs
                  ) -> Tuple[Tensor, Tensor]:

        # (B, A, W) <- (B, A, F)
        x_i = self.atomwise_bc(node_vec)

        # (B, A, A, W) <- (B, A, A, K)
        g_ij = self.filter_net(edge_vec)
        # (B, A, A, W) * (B, A, A, 1)
        w_ij = g_ij * F.expand_dims(edge_cutoff, -1)

        # (B, 1, A, W) * (B, A, A, W)
        y = F.expand_dims(x_i, -3) * w_ij

        # (B, A, W) <- (B, A, A, W)
        y = self.agg(y, edge_mask)
        # (B, A, F) <- (B, A, W)
        v = self.atomwise_ac(y)

        # (B, A, F) + (B, A, F)
        node_new = node_vec + v

        return node_new, edge_vec<|MERGE_RESOLUTION|>--- conflicted
+++ resolved
@@ -29,16 +29,12 @@
 from mindspore.nn import Cell
 from mindspore.ops import functional as F
 
-<<<<<<< HEAD
-from sponge.function import get_integer, get_arguments
-=======
 import os
 path = os.getenv('MINDSPONGE_HOME')
 if path:
     import sys
     sys.path.insert(0, path)
 from sponge.function import get_integer, gather_vector, get_arguments
->>>>>>> 2b9f54ea
 
 from .interaction import Interaction, _interaction_register
 from ..layer import Dense, MLP
