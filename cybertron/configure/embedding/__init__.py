# Copyright 2021-2023 @ Shenzhen Bay Laboratory &
#                       Peking University &
#                       Huawei Technologies Co., Ltd
#
# This code is a part of MindSPONGE:
# MindSpore Simulation Package tOwards Next Generation molecular modelling.
#
# MindSPONGE is open-source software based on the AI-framework:
# MindSpore (https://www.mindspore.cn/)
#
# Licensed under the Apache License, Version 2.0 (the "License");
# you may not use this file except in compliance with the License.
# You may obtain a copy of the License at
#
# http://www.apache.org/licenses/LICENSE-2.0
#
# Unless required by applicable law or agreed to in writing, software
# distributed under the License is distributed on an "AS IS" BASIS,
# WITHOUT WARRANTIES OR CONDITIONS OF ANY KIND, either express or implied.
# See the License for the specific language governing permissions and
# limitations under the License.
# ============================================================================
"""
Default configure for graph embedding
"""

import os
from typing import Union

<<<<<<< HEAD
=======
path = os.getenv('MINDSPONGE_HOME')
if path:
    import sys
    sys.path.insert(0, path)
>>>>>>> 2b9f54ea
from sponge.data import read_yaml


def get_embedding_config(configure: Union[str, dict], key: str = None) -> dict:
    """ Get template for molecule or residue.

    Args:

        configure (Union[dict, str):

    Returns:

        template (dict):  Template for molecule or residue

    """
    if configure is None:
        return configure

    if isinstance(configure, str):
        if os.path.exists(configure):
            filename = configure
        else:
            directory, _ = os.path.split(os.path.realpath(__file__))
            filename = os.path.join(directory, configure)
            if os.path.splitext(configure)[-1] != '.yaml':
                filename += '.yaml'
            if not os.path.exists(filename):
                raise ValueError(f'Cannot find configure file: {configure}')
        configure: dict = read_yaml(filename)

    if not isinstance(configure, dict):
        raise TypeError(f'The type of configure must be str or dict but got: {type(configure)}')

    if key is not None:
        if key in configure.keys():
            return configure.get(key)
        raise KeyError(f'Cannot find key "{key}" in configure.')

    return configure<|MERGE_RESOLUTION|>--- conflicted
+++ resolved
@@ -27,13 +27,10 @@
 import os
 from typing import Union
 
-<<<<<<< HEAD
-=======
 path = os.getenv('MINDSPONGE_HOME')
 if path:
     import sys
     sys.path.insert(0, path)
->>>>>>> 2b9f54ea
 from sponge.data import read_yaml
 
 
