# Copyright 2021-2023 @ Shenzhen Bay Laboratory &
#                       Peking University &
#                       Huawei Technologies Co., Ltd
#
# This code is a part of Cybertron package.
#
# The Cybertron is open-source software based on the AI-framework:
# MindSpore (https://www.mindspore.cn/)
#
# Licensed under the Apache License, Version 2.0 (the "License");
# you may not use this file except in compliance with the License.
# You may obtain a copy of the License at
#
# http://www.apache.org/licenses/LICENSE-2.0
#
# Unless required by applicable law or agreed to in writing, software
# distributed under the License is distributed on an "AS IS" BASIS,
# WITHOUT WARRANTIES OR CONDITIONS OF ANY KIND, either express or implied.
# See the License for the specific language governing permissions and
# limitations under the License.
# ============================================================================
"""
Filter networks
"""

from typing import Union

from mindspore import Tensor
from mindspore.nn import Cell

<<<<<<< HEAD
=======
import os
path = os.getenv('MINDSPONGE_HOME')
if path:
    import sys
    sys.path.insert(0, path)
>>>>>>> 2b9f54ea
from sponge.function import get_integer, get_arguments

from .layer import MLP, Dense, Residual

_FILTER_BY_KEY = dict()


def _filter_register(*aliases):
    """Return the alias register."""
    def alias_reg(cls):
        name = cls.__name__
        name = name.lower()
        if name not in _FILTER_BY_KEY:
            _FILTER_BY_KEY[name] = cls

        for alias in aliases:
            if alias not in _FILTER_BY_KEY:
                _FILTER_BY_KEY[alias] = cls
        return cls
    return alias_reg


class Filter(Cell):
    r"""Base class for filter network.

    Args:

        dim_in (int):    Number of basis functions.

        dim_out (int):   Dimension of output filter Tensor.

        activation (Cell):  Activation function. Default: None

        n_hidden (int):     Number of hidden layers. Default: 1

    """
    def __init__(self,
                 dim_in: int,
                 dim_out: int,
                 activation: Cell = None,
                 **kwargs,
                 ):
        super().__init__()
        self._kwargs = kwargs

        self.dim_in = get_integer(dim_in)
        self.dim_out = get_integer(dim_out)
        self.activation = activation

    def construct(self, x: Tensor):
        return x


@_filter_register('dense')
class DenseFilter(Filter):
    r"""Dense type filter network.

    Args:

        dim_in (int):    Number of basis functions.

        dim_out (int):   Dimension of output filter Tensor.

        activation (Cell):  Activation function. Default: None

        n_hidden (int):     Number of hidden layers. Default: 1

    """
    def __init__(self,
                 dim_in: int,
                 dim_out: int,
                 activation: Cell,
                 n_hidden: int = 1,
                 **kwargs,
                 ):

        super().__init__(
            dim_in=dim_in,
            dim_out=dim_out,
            activation=activation,
        )
        self._kwargs = get_arguments(locals(), kwargs)

        if n_hidden > 0:
            hidden_layers = [self.dim_out for _ in range(n_hidden)]
            self.dense_layers = MLP(
                self.dim_in, self.dim_out, hidden_layers, activation=self.activation)
        else:
            self.dense_layers = Dense(
                self.dim_in, self.dim_out, activation=self.activation)

    def construct(self, x: Tensor):
        return self.dense_layers(x)


@_filter_register('residual')
class ResFilter(Filter):
    r"""Residual type filter network.

    Args:

        dim_in (int):    Number of basis functions.

        dim_out (int):   Dimension of output filter Tensor.

        activation (Cell):  Activation function. Default: None

        n_hidden (int):     Number of hidden layers. Default: 1

    """
    def __init__(self,
                 dim_in: int,
                 dim_out: int,
                 activation: Cell,
                 n_hidden: int = 1,
                 **kwargs,
                 ):
        super().__init__(
            dim_in=dim_in,
            dim_out=dim_out,
            activation=activation,
        )
        self._kwargs = get_arguments(locals(), kwargs)

        self.linear = Dense(self.dim_in, self.dim_out, activation=None)
        self.residual = Residual(
            self.dim_out, activation=self.activation, n_hidden=n_hidden)

    def construct(self, x: Tensor):
        lx = self.linear(x)
        return self.residual(lx)


_FILTER_BY_NAME = {filter.__name__: filter for filter in _FILTER_BY_KEY.values()}


def get_filter(cls_name: Union[Filter, str],
               dim_in: int,
               dim_out: int,
               activation: Cell = None,
               **kwargs,
               ) -> Filter:
    """get filter by name"""

    if isinstance(cls_name, Filter):
        return cls_name

    if cls_name is None:
        return None

    if isinstance(cls_name, dict):
        return get_filter(**cls_name)

    if isinstance(cls_name, str):
        if cls_name.lower() == 'none':
            return None
        if cls_name.lower() in _FILTER_BY_KEY.keys():
            return _FILTER_BY_KEY[cls_name.lower()](dim_in=dim_in,
                                                    dim_out=dim_out,
                                                    activation=activation,
                                                    **kwargs)
        if cls_name in _FILTER_BY_NAME.keys():
            return _FILTER_BY_NAME[cls_name](dim_in=dim_in,
                                             dim_out=dim_out,
                                             activation=activation,
                                             **kwargs)

        raise ValueError(
            "The filter corresponding to '{}' was not found.".format(cls_name))

    raise TypeError("Unsupported filter type '{}'.".format(type(cls_name)))<|MERGE_RESOLUTION|>--- conflicted
+++ resolved
@@ -28,14 +28,11 @@
 from mindspore import Tensor
 from mindspore.nn import Cell
 
-<<<<<<< HEAD
-=======
 import os
 path = os.getenv('MINDSPONGE_HOME')
 if path:
     import sys
     sys.path.insert(0, path)
->>>>>>> 2b9f54ea
 from sponge.function import get_integer, get_arguments
 
 from .layer import MLP, Dense, Residual
