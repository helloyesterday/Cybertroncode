# Copyright 2021-2023 @ Shenzhen Bay Laboratory &
#                       Peking University &
#                       Huawei Technologies Co., Ltd
#
# This code is a part of Cybertron package.
#
# The Cybertron is open-source software based on the AI-framework:
# MindSpore (https://www.mindspore.cn/)
#
# Licensed under the Apache License, Version 2.0 (the "License");
# you may not use this file except in compliance with the License.
# You may obtain a copy of the License at
#
# http://www.apache.org/licenses/LICENSE-2.0
#
# Unless required by applicable law or agreed to in writing, software
# distributed under the License is distributed on an "AS IS" BASIS,
# WITHOUT WARRANTIES OR CONDITIONS OF ANY KIND, either express or implied.
# See the License for the specific language governing permissions and
# limitations under the License.
# ============================================================================
"""
Radical basis functions (RBF)
"""

from typing import Union
from numpy import ndarray

import mindspore as ms
import mindspore.numpy as msnp
from mindspore import Tensor
from mindspore.ops import functional as F
from mindspore.ops import composite as C

<<<<<<< HEAD
=======
import os
path = os.getenv('MINDSPONGE_HOME')
if path:
    import sys
    sys.path.insert(0, path)
>>>>>>> 2b9f54ea
from sponge.function import get_integer, get_ms_array, get_arguments
from sponge.function import Length, get_length

from .rbf import RadicalBasisFunctions, _rbf_register


@_rbf_register('log_gaussian')
class LogGaussianBasis(RadicalBasisFunctions):
    r"""Log Gaussian type RBF.

    Args:
        r_max (Length):         Maximum distance. Defatul: 1 nm

        r_min (Length):         Minimum distance. Default: 0.04 nm

        sigma (float):          Simga. Default: 0.3

        delta (float):          Space interval. Default: 0.0512

        num_basis (int):        Number of basis functions. Defatul: None

        rescale (bool):         Whether to rescale the output of RBF from -1 to 1. Default: True

        clip_distance (bool):   Whether to clip the value of distance. Default: False

        length_unit (str):      Unit for distance. Default: = 'nm',

        hyper_param (dict):     Hyperparameter. Default: None

        r_ref (Length):         Reference distance. Default: 1 nm

    """
    def __init__(self,
                 r_max: Union[Length, float, Tensor, ndarray] = Length(1, 'nm'),
                 r_min: Union[Length, float, Tensor, ndarray] = Length(0.04, 'nm'),
                 sigma: Union[Length, float, Tensor, ndarray] = 0.3,
                 delta: Union[Length, float, Tensor, ndarray] = 0.0512,
                 num_basis: int = None,
                 rescale: bool = True,
                 clip_distance: bool = False,
                 length_unit: str = 'nm',
                 r_ref: Length = Length(1, 'nm'),
                 **kwargs,
                 ):

        super().__init__(
            num_basis=num_basis,
            r_max=r_max,
            r_min=r_min,
            clip_distance=clip_distance,
            length_unit=length_unit,
        )
        self._kwargs = get_arguments(locals(), kwargs)

        if num_basis is None and delta is None:
            raise TypeError('"num_basis" and "delta" cannot both be "None".')
        if num_basis is not None and num_basis <= 0:
            raise ValueError('"num_basis" must be larger than 0.')
        if delta is not None and delta <= 0:
            raise ValueError('"delta" must be larger than 0.')
        if isinstance(delta, Length):
            raise TypeError(
                '"delta" in Log Gaussian RBF is dimensionless, so its type should not be "Length"')

        self.delta = get_ms_array(delta, ms.float32)

        if isinstance(sigma, Length):
            raise TypeError('"sigma" in Log Gaussian RBF is dimensionless, so its type should not be "Length"')

        self.sigma = get_ms_array(sigma, ms.float32)
        self.rescale = rescale

        self.r_ref = get_ms_array(get_length(r_ref, self.units), ms.float32)

        log_rmin = msnp.log(self.r_min/self.r_ref, dtype=ms.float32)
        log_rmax = msnp.log(self.r_max/self.r_ref, dtype=ms.float32)
        log_range = log_rmax-log_rmin
        if self.delta is None:
            self.offsets = msnp.linspace(
                log_rmin, log_rmax, self.num_basis, dtype=ms.float32)
            self.delta = Tensor(log_range/(self.num_basis-1), ms.float32)
        else:
            if self.num_basis is None:
                num_basis = msnp.ceil(log_range/self.delta, ms.int32) + 1
                self.num_basis = get_integer(num_basis)
            self.offsets = msnp.log(self.r_min/self.r_ref) + \
                msnp.arange(0, self.num_basis) * self.delta

        self.coeff = -0.5 * msnp.reciprocal(msnp.square(self.sigma))
        self.inv_ref = msnp.reciprocal(self.r_ref)

    def print_info(self, num_retraction: int = 6, num_gap: int = 3, char: str = ' '):
        ret = char * num_retraction
        gap = char * num_gap
        print(ret+gap+f' Minimum distance: {self.r_min} {self.units.length_unit}')
        print(ret+gap+f' Maximum distance: {self.r_max} {self.units.length_unit}')
        print(ret+gap+f' Reference distance: {self.r_ref} {self.units.length_unit}')
        print(ret+gap+f' Log Gaussian begin: {self.offsets[0]}')
        print(ret+gap+f' Log Gaussian end: {self.offsets[-1]}')
        print(ret+gap+f' Interval for log Gaussian: {self.delta}')
        print(ret+gap+f' Sigma for log gaussian: {self.sigma}')
        print(ret+gap+f' Number of basis functions: {self.num_basis}')
        if self.clip_distance:
            print(ret+gap+f' Clip the range of distance to ({self.r_min}, {self.r_max}).')
        if self.rescale:
            print(ret+gap+f' Rescale the range of RBF to (-1, 1).')
        return self

    def construct(self, distance: Tensor) -> Tensor:
        """Compute gaussian type RBF.

        Args:
            distance (Tensor): Tensor of shape `(...)`. Data type is float.

        Returns:
            rbf (Tensor): Tensor of shape `(..., K)`. Data type is float.

        """
        if self.clip_distance:
            distance = C.clip_by_value(distance, self.r_min, self.r_max)

        # (...)
        log_r = F.log(distance * self.inv_ref)
        # (..., 1)
        log_r = F.expand_dims(log_r, -1)

        # (..., K) = (..., 1) - (K)
        log_diff = log_r - self.offsets
        rbf = F.exp(self.coeff*F.square(log_diff))

        if self.rescale:
            rbf = rbf * 2 - 1.0

        return rbf

    def __str__(self):
        return 'LogGaussianBasis<>'<|MERGE_RESOLUTION|>--- conflicted
+++ resolved
@@ -32,14 +32,11 @@
 from mindspore.ops import functional as F
 from mindspore.ops import composite as C
 
-<<<<<<< HEAD
-=======
 import os
 path = os.getenv('MINDSPONGE_HOME')
 if path:
     import sys
     sys.path.insert(0, path)
->>>>>>> 2b9f54ea
 from sponge.function import get_integer, get_ms_array, get_arguments
 from sponge.function import Length, get_length
 
